<<<<<<< HEAD
[build]
  command = "pip install -r requirements.txt"
  functions = "netlify/functions"
  publish = "."
=======
[build] 
    command = "pip install -r requirements.txt"
    functions = "netlify/functions"
    publish = "."
    environment = { PYTHON_VERSION = "3.9" } 
>>>>>>> 0723df7c

[build.environment] 
    PYTHON_VERSION = "3.9" 
    
[functions] 
    directory = "netlify/functions" 
     
[[redirects]] 
    from = "/*" to = "/.netlify/functions/app" 
    status = 200<|MERGE_RESOLUTION|>--- conflicted
+++ resolved
@@ -1,22 +1,15 @@
-<<<<<<< HEAD
 [build]
   command = "pip install -r requirements.txt"
   functions = "netlify/functions"
   publish = "."
-=======
-[build] 
-    command = "pip install -r requirements.txt"
-    functions = "netlify/functions"
-    publish = "."
-    environment = { PYTHON_VERSION = "3.9" } 
->>>>>>> 0723df7c
 
-[build.environment] 
-    PYTHON_VERSION = "3.9" 
-    
-[functions] 
-    directory = "netlify/functions" 
-     
-[[redirects]] 
-    from = "/*" to = "/.netlify/functions/app" 
-    status = 200+[build.environment]
+  PYTHON_VERSION = "3.9"
+
+[functions]
+  directory = "netlify/functions"
+
+[[redirects]]
+  from = "/*"
+  to = "/.netlify/functions/app"
+  status = 200